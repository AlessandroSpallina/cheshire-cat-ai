--- conflicted
+++ resolved
@@ -28,27 +28,6 @@
 The Cheshire Cat is a framework to build custom AIs on top of any language model. 
 If you ever used systems like WordPress or Django to build web apps, imagine the Cat as a similar tool, but specific for AI.
 
-<<<<<<< HEAD
-Why use the Cat:
-- 🌍 Supports any language model (works with OpenAI chatGPT, LLAMA2, HuggingFace models, custom)
-- 🐘 Remembers conversations and documents and uses them in conversation
-- 🚀 Extensible via plugins (AI can connect to your APIs or execute custom python code)
-- 🐋 Production Ready - 100% [dockerized](https://docs.docker.com/get-docker/)
-- 👩‍👧‍👦 Active [Discord community](https://discord.gg/bHX5sNFCYU) and easy to understand [docs](https://cheshire-cat-ai.github.io/docs/)
-
-We are committed to openness, privacy and creativity, we want to bring AI to the long tail. If you want to know more about our vision and values, read the [Code of Ethics](./readme/CODE-OF-ETHICS.md). 
-
-This project is growing fast, refactorings and code changes happens very often, join the [Issues](https://github.com/cheshire-cat-ai/core/issues?q=is%3Aissue+is%3Aopen+sort%3Aupdated-desc) to help!
-
-## Docs and Resources
-- [Official Documentation](https://cheshire-cat-ai.github.io/docs/)
-- [Discord Server](https://discord.gg/bHX5sNFCYU)
-- [Website](https://cheshirecat.ai/)
-- [YouTube tutorial - How to install](https://youtu.be/Rvx19TZBCrw)
-- [Tutorial - Write your first plugin](https://cheshirecat.ai/write-your-first-plugin/)
-
-=======
->>>>>>> b4094821
 ## Quickstart
 
 To make Cheshire Cat run on your machine, you just need [`docker`](https://docs.docker.com/get-docker/) installed:
@@ -75,7 +54,7 @@
 ## Why use the Cat
 
 - 🌍 Supports any language model (works with OpenAI chatGPT, LLAMA2, HuggingFace models, custom)
-- 🐘 Rememebers conversations and documents and uses them in conversation
+- 🐘 Remembers conversations and documents and uses them in conversation
 - 🚀 Extensible via plugins (AI can connect to your APIs or execute custom python code)
 - 🐋 Production Ready - 100% [dockerized](https://docs.docker.com/get-docker/)
 - 👩‍👧‍👦 Active [Discord community](https://discord.gg/bHX5sNFCYU) and easy to understand [docs](https://cheshire-cat-ai.github.io/docs/)
